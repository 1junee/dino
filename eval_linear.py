# Copyright (c) Facebook, Inc. and its affiliates.
# 
# Licensed under the Apache License, Version 2.0 (the "License");
# you may not use this file except in compliance with the License.
# You may obtain a copy of the License at
# 
#     http://www.apache.org/licenses/LICENSE-2.0
# 
# Unless required by applicable law or agreed to in writing, software
# distributed under the License is distributed on an "AS IS" BASIS,
# WITHOUT WARRANTIES OR CONDITIONS OF ANY KIND, either express or implied.
# See the License for the specific language governing permissions and
# limitations under the License.
import os
import argparse
import json
from pathlib import Path

import torch
from torch import nn
import torch.distributed as dist
import torch.backends.cudnn as cudnn
from torchvision import datasets
from torchvision import transforms as pth_transforms
from torchvision import models as torchvision_models

import utils
import vision_transformer as vits


def eval_linear(args):
    utils.init_distributed_mode(args)
    print("git:\n  {}\n".format(utils.get_sha()))
    print("\n".join("%s: %s" % (k, str(v)) for k, v in sorted(dict(vars(args)).items())))
    cudnn.benchmark = True

    # ============ building network ... ============
    # if the network is a Vision Transformer (i.e. vit_tiny, vit_small, vit_base)
    if args.arch in vits.__dict__.keys():
        model = vits.__dict__[args.arch](patch_size=args.patch_size, num_classes=0)
        embed_dim = model.embed_dim * (args.n_last_blocks + int(args.avgpool_patchtokens))
    # if the network is a XCiT
    elif "xcit" in args.arch:
        model = torch.hub.load('facebookresearch/xcit:main', args.arch, num_classes=0)
        embed_dim = model.embed_dim
    # otherwise, we check if the architecture is in torchvision models
    elif args.arch in torchvision_models.__dict__.keys():
        model = torchvision_models.__dict__[args.arch]()
        embed_dim = model.fc.weight.shape[1]
        model.fc = nn.Identity()
    else:
        print(f"Unknow architecture: {args.arch}")
        sys.exit(1)
    model.cuda()
    model.eval()
    # load weights to evaluate
    utils.load_pretrained_weights(model, args.pretrained_weights, args.checkpoint_key, args.arch, args.patch_size)
    print(f"Model {args.arch} built.")

    linear_classifier = LinearClassifier(embed_dim, num_labels=args.num_labels)
    linear_classifier = linear_classifier.cuda()
    linear_classifier = nn.parallel.DistributedDataParallel(linear_classifier, device_ids=[args.gpu])

    # ============ preparing data ... ============
    val_transform = pth_transforms.Compose([
        pth_transforms.Resize(256, interpolation=3),
        pth_transforms.CenterCrop(224),
        pth_transforms.ToTensor(),
        pth_transforms.Normalize((0.485, 0.456, 0.406), (0.229, 0.224, 0.225)),
    ])
    dataset_val = datasets.ImageFolder(os.path.join(args.data_path, "val"), transform=val_transform)
    val_loader = torch.utils.data.DataLoader(
        dataset_val,
        batch_size=args.batch_size_per_gpu,
        num_workers=args.num_workers,
        pin_memory=True,
    )

    if args.evaluate:
        utils.load_pretrained_linear_weights(linear_classifier, args.arch, args.patch_size)
        test_stats = validate_network(val_loader, model, linear_classifier, args.n_last_blocks, args.avgpool_patchtokens)
        print(f"Accuracy of the network on the {len(dataset_val)} test images: {test_stats['acc1']:.1f}%")
        return

    train_transform = pth_transforms.Compose([
        pth_transforms.RandomResizedCrop(224),
        pth_transforms.RandomHorizontalFlip(),
        pth_transforms.ToTensor(),
        pth_transforms.Normalize((0.485, 0.456, 0.406), (0.229, 0.224, 0.225)),
    ])
    dataset_train = datasets.ImageFolder(os.path.join(args.data_path, "train"), transform=train_transform)
    sampler = torch.utils.data.distributed.DistributedSampler(dataset_train)
    train_loader = torch.utils.data.DataLoader(
        dataset_train,
        sampler=sampler,
        batch_size=args.batch_size_per_gpu,
        num_workers=args.num_workers,
        pin_memory=True,
    )
    print(f"Data loaded with {len(dataset_train)} train and {len(dataset_val)} val imgs.")

<<<<<<< HEAD
    # ============ building network ... ============
    model = vits.__dict__[args.arch](patch_size=args.patch_size, num_classes=0)
    model.cuda()
    model.eval()
    print(f"Model {args.arch} {args.patch_size}x{args.patch_size} built.")
    # load weights to evaluate
    utils.load_pretrained_weights(model, args.pretrained_weights, args.checkpoint_key, args.arch, args.patch_size)

    linear_classifier = LinearClassifier(model.embed_dim * (args.n_last_blocks + int(args.avgpool_patchtokens)), num_labels=args.num_labels)
    linear_classifier = linear_classifier.cuda()
    linear_classifier = nn.parallel.DistributedDataParallel(linear_classifier, device_ids=[args.gpu])

=======
>>>>>>> 7c446df5
    # set optimizer
    optimizer = torch.optim.SGD(
        linear_classifier.parameters(),
        args.lr * (args.batch_size_per_gpu * utils.get_world_size()) / 256., # linear scaling rule
        momentum=0.9,
        weight_decay=0, # we do not apply weight decay
    )
    scheduler = torch.optim.lr_scheduler.CosineAnnealingLR(optimizer, args.epochs, eta_min=0)

    # Optionally resume from a checkpoint
    to_restore = {"epoch": 0, "best_acc": 0.}
    utils.restart_from_checkpoint(
        os.path.join(args.output_dir, "checkpoint.pth.tar"),
        run_variables=to_restore,
        state_dict=linear_classifier,
        optimizer=optimizer,
        scheduler=scheduler,
    )
    start_epoch = to_restore["epoch"]
    best_acc = to_restore["best_acc"]

    for epoch in range(start_epoch, args.epochs):
        train_loader.sampler.set_epoch(epoch)

        train_stats = train(model, linear_classifier, optimizer, train_loader, epoch, args.n_last_blocks, args.avgpool_patchtokens)
        scheduler.step()

        log_stats = {**{f'train_{k}': v for k, v in train_stats.items()},
                     'epoch': epoch}
        if epoch % args.val_freq == 0 or epoch == args.epochs - 1:
            test_stats = validate_network(val_loader, model, linear_classifier, args.n_last_blocks, args.avgpool_patchtokens)
            print(f"Accuracy at epoch {epoch} of the network on the {len(dataset_val)} test images: {test_stats['acc1']:.1f}%")
            best_acc = max(best_acc, test_stats["acc1"])
            print(f'Max accuracy so far: {best_acc:.2f}%')
            log_stats = {**{k: v for k, v in log_stats.items()},
                         **{f'test_{k}': v for k, v in test_stats.items()}}
        if utils.is_main_process():
            with (Path(args.output_dir) / "log.txt").open("a") as f:
                f.write(json.dumps(log_stats) + "\n")
            save_dict = {
                "epoch": epoch + 1,
                "state_dict": linear_classifier.state_dict(),
                "optimizer": optimizer.state_dict(),
                "scheduler": scheduler.state_dict(),
                "best_acc": best_acc,
            }
            torch.save(save_dict, os.path.join(args.output_dir, "checkpoint.pth.tar"))
    print("Training of the supervised linear classifier on frozen features completed.\n"
                "Top-1 test accuracy: {acc:.1f}".format(acc=best_acc))


def train(model, linear_classifier, optimizer, loader, epoch, n, avgpool):
    linear_classifier.train()
    metric_logger = utils.MetricLogger(delimiter="  ")
    metric_logger.add_meter('lr', utils.SmoothedValue(window_size=1, fmt='{value:.6f}'))
    header = 'Epoch: [{}]'.format(epoch)
    for (inp, target) in metric_logger.log_every(loader, 20, header):
        # move to gpu
        inp = inp.cuda(non_blocking=True)
        target = target.cuda(non_blocking=True)

        # forward
        with torch.no_grad():
            if "vit" in args.arch:
                intermediate_output = model.get_intermediate_layers(inp, n)
                output = torch.cat([x[:, 0] for x in intermediate_output], dim=-1)
                if avgpool:
                    output = torch.cat((output.unsqueeze(-1), torch.mean(intermediate_output[-1][:, 1:], dim=1).unsqueeze(-1)), dim=-1)
                    output = output.reshape(output.shape[0], -1)
            else:
                output = model(inp)
        output = linear_classifier(output)

        # compute cross entropy loss
        loss = nn.CrossEntropyLoss()(output, target)

        # compute the gradients
        optimizer.zero_grad()
        loss.backward()

        # step
        optimizer.step()

        # log 
        torch.cuda.synchronize()
        metric_logger.update(loss=loss.item())
        metric_logger.update(lr=optimizer.param_groups[0]["lr"])
    # gather the stats from all processes
    metric_logger.synchronize_between_processes()
    print("Averaged stats:", metric_logger)
    return {k: meter.global_avg for k, meter in metric_logger.meters.items()}


@torch.no_grad()
def validate_network(val_loader, model, linear_classifier, n, avgpool):
    linear_classifier.eval()
    metric_logger = utils.MetricLogger(delimiter="  ")
    header = 'Test:'
    for inp, target in metric_logger.log_every(val_loader, 20, header):
        # move to gpu
        inp = inp.cuda(non_blocking=True)
        target = target.cuda(non_blocking=True)

        # forward
        with torch.no_grad():
            if "vit" in args.arch:
                intermediate_output = model.get_intermediate_layers(inp, n)
                output = torch.cat([x[:, 0] for x in intermediate_output], dim=-1)
                if avgpool:
                    output = torch.cat((output.unsqueeze(-1), torch.mean(intermediate_output[-1][:, 1:], dim=1).unsqueeze(-1)), dim=-1)
                    output = output.reshape(output.shape[0], -1)
            else:
                output = model(inp)
        output = linear_classifier(output)
        loss = nn.CrossEntropyLoss()(output, target)

        if linear_classifier.module.num_labels >= 5:
            acc1, acc5 = utils.accuracy(output, target, topk=(1, 5))
        else:
            acc1, = utils.accuracy(output, target, topk=(1,))

        batch_size = inp.shape[0]
        metric_logger.update(loss=loss.item())
        metric_logger.meters['acc1'].update(acc1.item(), n=batch_size)
        if linear_classifier.module.num_labels >= 5:
            metric_logger.meters['acc5'].update(acc5.item(), n=batch_size)
    if linear_classifier.module.num_labels >= 5:
        print('* Acc@1 {top1.global_avg:.3f} Acc@5 {top5.global_avg:.3f} loss {losses.global_avg:.3f}'
          .format(top1=metric_logger.acc1, top5=metric_logger.acc5, losses=metric_logger.loss))
    else:
        print('* Acc@1 {top1.global_avg:.3f} loss {losses.global_avg:.3f}'
          .format(top1=metric_logger.acc1, losses=metric_logger.loss))
    return {k: meter.global_avg for k, meter in metric_logger.meters.items()}


class LinearClassifier(nn.Module):
    """Linear layer to train on top of frozen features"""
    def __init__(self, dim, num_labels=1000):
        super(LinearClassifier, self).__init__()
        self.num_labels = num_labels
        self.linear = nn.Linear(dim, num_labels)
        self.linear.weight.data.normal_(mean=0.0, std=0.01)
        self.linear.bias.data.zero_()

    def forward(self, x):
        # flatten
        x = x.view(x.size(0), -1)

        # linear layer
        return self.linear(x)


if __name__ == '__main__':
    parser = argparse.ArgumentParser('Evaluation with linear classification on ImageNet')
    parser.add_argument('--n_last_blocks', default=4, type=int, help="""Concatenate [CLS] tokens
        for the `n` last blocks. We use `n=4` when evaluating ViT-Small and `n=1` with ViT-Base.""")
    parser.add_argument('--avgpool_patchtokens', default=False, type=utils.bool_flag,
        help="""Whether ot not to concatenate the global average pooled features to the [CLS] token.
        We typically set this to False for ViT-Small and to True with ViT-Base.""")
    parser.add_argument('--arch', default='vit_small', type=str, help='Architecture')
    parser.add_argument('--patch_size', default=16, type=int, help='Patch resolution of the model.')
    parser.add_argument('--pretrained_weights', default='', type=str, help="Path to pretrained weights to evaluate.")
    parser.add_argument("--checkpoint_key", default="teacher", type=str, help='Key to use in the checkpoint (example: "teacher")')
    parser.add_argument('--epochs', default=100, type=int, help='Number of epochs of training.')
    parser.add_argument("--lr", default=0.001, type=float, help="""Learning rate at the beginning of
        training (highest LR used during training). The learning rate is linearly scaled
        with the batch size, and specified here for a reference batch size of 256.
        We recommend tweaking the LR depending on the checkpoint evaluated.""")
    parser.add_argument('--batch_size_per_gpu', default=128, type=int, help='Per-GPU batch-size')
    parser.add_argument("--dist_url", default="env://", type=str, help="""url used to set up
        distributed training; see https://pytorch.org/docs/stable/distributed.html""")
    parser.add_argument("--local_rank", default=0, type=int, help="Please ignore and do not set this argument.")
    parser.add_argument('--data_path', default='/path/to/imagenet/', type=str)
    parser.add_argument('--num_workers', default=10, type=int, help='Number of data loading workers per GPU.')
    parser.add_argument('--val_freq', default=1, type=int, help="Epoch frequency for validation.")
    parser.add_argument('--output_dir', default=".", help='Path to save logs and checkpoints')
    parser.add_argument('--num_labels', default=1000, type=int, help='Number of labels for linear classifier')
<<<<<<< HEAD
=======
    parser.add_argument('--evaluate', dest='evaluate', action='store_true', help='evaluate model on validation set')
>>>>>>> 7c446df5
    args = parser.parse_args()
    eval_linear(args)<|MERGE_RESOLUTION|>--- conflicted
+++ resolved
@@ -99,21 +99,6 @@
     )
     print(f"Data loaded with {len(dataset_train)} train and {len(dataset_val)} val imgs.")
 
-<<<<<<< HEAD
-    # ============ building network ... ============
-    model = vits.__dict__[args.arch](patch_size=args.patch_size, num_classes=0)
-    model.cuda()
-    model.eval()
-    print(f"Model {args.arch} {args.patch_size}x{args.patch_size} built.")
-    # load weights to evaluate
-    utils.load_pretrained_weights(model, args.pretrained_weights, args.checkpoint_key, args.arch, args.patch_size)
-
-    linear_classifier = LinearClassifier(model.embed_dim * (args.n_last_blocks + int(args.avgpool_patchtokens)), num_labels=args.num_labels)
-    linear_classifier = linear_classifier.cuda()
-    linear_classifier = nn.parallel.DistributedDataParallel(linear_classifier, device_ids=[args.gpu])
-
-=======
->>>>>>> 7c446df5
     # set optimizer
     optimizer = torch.optim.SGD(
         linear_classifier.parameters(),
@@ -291,9 +276,6 @@
     parser.add_argument('--val_freq', default=1, type=int, help="Epoch frequency for validation.")
     parser.add_argument('--output_dir', default=".", help='Path to save logs and checkpoints')
     parser.add_argument('--num_labels', default=1000, type=int, help='Number of labels for linear classifier')
-<<<<<<< HEAD
-=======
     parser.add_argument('--evaluate', dest='evaluate', action='store_true', help='evaluate model on validation set')
->>>>>>> 7c446df5
     args = parser.parse_args()
     eval_linear(args)