# Copyright (c) Facebook, Inc. and its affiliates.
# 
# Licensed under the Apache License, Version 2.0 (the "License");
# you may not use this file except in compliance with the License.
# You may obtain a copy of the License at
# 
#     http://www.apache.org/licenses/LICENSE-2.0
# 
# Unless required by applicable law or agreed to in writing, software
# distributed under the License is distributed on an "AS IS" BASIS,
# WITHOUT WARRANTIES OR CONDITIONS OF ANY KIND, either express or implied.
# See the License for the specific language governing permissions and
# limitations under the License.
import os
import sys
import argparse
import cv2
import random
import colorsys
import requests
from io import BytesIO

import skimage.io
from skimage.measure import find_contours
import matplotlib.pyplot as plt
from matplotlib.patches import Polygon
import torch
import torch.nn as nn
import torchvision
from torchvision import transforms as pth_transforms
import numpy as np
from PIL import Image

<<<<<<< HEAD
from . import utils
=======
import utils
>>>>>>> 22d911e2
from . import vision_transformer as vits


def apply_mask(image, mask, color, alpha=0.5):
    for c in range(3):
        image[:, :, c] = image[:, :, c] * (1 - alpha * mask) + alpha * mask * color[c] * 255
    return image


def random_colors(N, bright=True):
    """
    Generate random colors.
    """
    brightness = 1.0 if bright else 0.7
    hsv = [(i / N, 1, brightness) for i in range(N)]
    colors = list(map(lambda c: colorsys.hsv_to_rgb(*c), hsv))
    random.shuffle(colors)
    return colors


def display_instances(image, mask, fname="test", figsize=(5, 5), blur=False, contour=True, alpha=0.5):
    fig = plt.figure(figsize=figsize, frameon=False)
    ax = plt.Axes(fig, [0., 0., 1., 1.])
    ax.set_axis_off()
    fig.add_axes(ax)
    ax = plt.gca()

    N = 1
    mask = mask[None, :, :]
    # Generate random colors
    colors = random_colors(N)

    # Show area outside image boundaries.
    height, width = image.shape[:2]
    margin = 0
    ax.set_ylim(height + margin, -margin)
    ax.set_xlim(-margin, width + margin)
    ax.axis('off')
    masked_image = image.astype(np.uint32).copy()
    for i in range(N):
        color = colors[i]
        _mask = mask[i]
        if blur:
            _mask = cv2.blur(_mask,(10,10))
        # Mask
        masked_image = apply_mask(masked_image, _mask, color, alpha)
        # Mask Polygon
        # Pad to ensure proper polygons for masks that touch image edges.
        if contour:
            padded_mask = np.zeros((_mask.shape[0] + 2, _mask.shape[1] + 2))
            padded_mask[1:-1, 1:-1] = _mask
            contours = find_contours(padded_mask, 0.5)
            for verts in contours:
                # Subtract the padding and flip (y, x) to (x, y)
                verts = np.fliplr(verts) - 1
                p = Polygon(verts, facecolor="none", edgecolor=color)
                ax.add_patch(p)
    ax.imshow(masked_image.astype(np.uint8), aspect='auto')
    fig.savefig(fname)
    print(f"{fname} saved.")
    return


if __name__ == '__main__':
    parser = argparse.ArgumentParser('Visualize Self-Attention maps')
    parser.add_argument('--arch', default='vit_small', type=str,
        choices=['vit_tiny', 'vit_small', 'vit_base'], help='Architecture (support only ViT atm).')
    parser.add_argument('--patch_size', default=8, type=int, help='Patch resolution of the model.')
    parser.add_argument('--pretrained_weights', default='', type=str,
        help="Path to pretrained weights to load.")
    parser.add_argument("--checkpoint_key", default="teacher", type=str,
        help='Key to use in the checkpoint (example: "teacher")')
    parser.add_argument("--image_path", default=None, type=str, help="Path of the image to load.")
    parser.add_argument("--image_size", default=(480, 480), type=int, nargs="+", help="Resize image.")
    parser.add_argument('--output_dir', default='.', help='Path where to save visualizations.')
    parser.add_argument("--threshold", type=float, default=None, help="""We visualize masks
        obtained by thresholding the self-attention maps to keep xx% of the mass.""")
    args = parser.parse_args()

    device = torch.device("cuda") if torch.cuda.is_available() else torch.device("cpu")
    # build model
    model = vits.__dict__[args.arch](patch_size=args.patch_size, num_classes=0)
    for p in model.parameters():
        p.requires_grad = False
    model.eval()
    model.to(device)
    if os.path.isfile(args.pretrained_weights):
        state_dict = torch.load(args.pretrained_weights, map_location="cpu")
        if args.checkpoint_key is not None and args.checkpoint_key in state_dict:
            print(f"Take key {args.checkpoint_key} in provided checkpoint dict")
            state_dict = state_dict[args.checkpoint_key]
        # remove `module.` prefix
        state_dict = {k.replace("module.", ""): v for k, v in state_dict.items()}
        # remove `backbone.` prefix induced by multicrop wrapper
        state_dict = {k.replace("backbone.", ""): v for k, v in state_dict.items()}
        msg = model.load_state_dict(state_dict, strict=False)
        print('Pretrained weights found at {} and loaded with msg: {}'.format(args.pretrained_weights, msg))
    else:
        print("Please use the `--pretrained_weights` argument to indicate the path of the checkpoint to evaluate.")
        url = None
        if args.arch == "vit_small" and args.patch_size == 16:
            url = "dino_deitsmall16_pretrain/dino_deitsmall16_pretrain.pth"
        elif args.arch == "vit_small" and args.patch_size == 8:
            url = "dino_deitsmall8_300ep_pretrain/dino_deitsmall8_300ep_pretrain.pth"  # model used for visualizations in our paper
        elif args.arch == "vit_base" and args.patch_size == 16:
            url = "dino_vitbase16_pretrain/dino_vitbase16_pretrain.pth"
        elif args.arch == "vit_base" and args.patch_size == 8:
            url = "dino_vitbase8_pretrain/dino_vitbase8_pretrain.pth"
        if url is not None:
            print("Since no pretrained weights have been provided, we load the reference pretrained DINO weights.")
            state_dict = torch.hub.load_state_dict_from_url(url="https://dl.fbaipublicfiles.com/dino/" + url)
            model.load_state_dict(state_dict, strict=True)
        else:
            print("There is no reference weights available for this model => We use random weights.")

    # open image
    if args.image_path is None:
        # user has not specified any image - we use our own image
        print("Please use the `--image_path` argument to indicate the path of the image you wish to visualize.")
        print("Since no image path have been provided, we take the first image in our paper.")
        response = requests.get("https://dl.fbaipublicfiles.com/dino/img.png")
        img = Image.open(BytesIO(response.content))
        img = img.convert('RGB')
    elif os.path.isfile(args.image_path):
        with open(args.image_path, 'rb') as f:
            img = Image.open(f)
            img = img.convert('RGB')
    else:
        print(f"Provided image path {args.image_path} is non valid.")
        sys.exit(1)
    transform = pth_transforms.Compose([
        pth_transforms.Resize(args.image_size),
        pth_transforms.ToTensor(),
        pth_transforms.Normalize((0.485, 0.456, 0.406), (0.229, 0.224, 0.225)),
    ])
    img = transform(img)

    # make the image divisible by the patch size
    w, h = img.shape[1] - img.shape[1] % args.patch_size, img.shape[2] - img.shape[2] % args.patch_size
    img = img[:, :w, :h].unsqueeze(0)

    w_featmap = img.shape[-2] // args.patch_size
    h_featmap = img.shape[-1] // args.patch_size

    attentions = model.get_last_selfattention(img.to(device))

    nh = attentions.shape[1] # number of head

    # we keep only the output patch attention
    attentions = attentions[0, :, 0, 1:].reshape(nh, -1)

    if args.threshold is not None:
        # we keep only a certain percentage of the mass
        val, idx = torch.sort(attentions)
        val /= torch.sum(val, dim=1, keepdim=True)
        cumval = torch.cumsum(val, dim=1)
        th_attn = cumval > (1 - args.threshold)
        idx2 = torch.argsort(idx)
        for head in range(nh):
            th_attn[head] = th_attn[head][idx2[head]]
        th_attn = th_attn.reshape(nh, w_featmap, h_featmap).float()
        # interpolate
        th_attn = nn.functional.interpolate(th_attn.unsqueeze(0), scale_factor=args.patch_size, mode="nearest")[0].cpu().numpy()

    attentions = attentions.reshape(nh, w_featmap, h_featmap)
    attentions = nn.functional.interpolate(attentions.unsqueeze(0), scale_factor=args.patch_size, mode="nearest")[0].cpu().numpy()

    # save attentions heatmaps
    os.makedirs(args.output_dir, exist_ok=True)
    torchvision.utils.save_image(torchvision.utils.make_grid(img, normalize=True, scale_each=True), os.path.join(args.output_dir, "img.png"))
    for j in range(nh):
        fname = os.path.join(args.output_dir, "attn-head" + str(j) + ".png")
        plt.imsave(fname=fname, arr=attentions[j], format='png')
        print(f"{fname} saved.")

    if args.threshold is not None:
        image = skimage.io.imread(os.path.join(args.output_dir, "img.png"))
        for j in range(nh):
            display_instances(image, th_attn[j], fname=os.path.join(args.output_dir, "mask_th" + str(args.threshold) + "_head" + str(j) +".png"), blur=False)<|MERGE_RESOLUTION|>--- conflicted
+++ resolved
@@ -31,11 +31,7 @@
 import numpy as np
 from PIL import Image
 
-<<<<<<< HEAD
-from . import utils
-=======
 import utils
->>>>>>> 22d911e2
 from . import vision_transformer as vits
 
 
