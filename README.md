--- conflicted
+++ resolved
@@ -160,11 +160,7 @@
 ```
 
 ### Vanilla DINO training :sauropod:
-<<<<<<< HEAD
-Run DINO with DeiT-small network on a single node with 8 GPUs for 100 epochs with the following command. Training time is 1.75 day and the resulting checkpoint should reach 69.3% on k-NN eval and ~73.8% on linear eval. We provide [training](https://dl.fbaipublicfiles.com/dino/example_runs_logs/dino_vanilla_deitsmall16_log.txt) and [linear evaluation](/to/do) logs for this run to help reproducibility.
-=======
 Run DINO with ViT-small network on a single node with 8 GPUs for 100 epochs with the following command. Training time is 1.75 day and the resulting checkpoint should reach 69.3% on k-NN eval and 74.0% on linear eval. We provide [training](https://dl.fbaipublicfiles.com/dino/example_runs_logs/dino_vanilla_deitsmall16_log.txt) and [linear evaluation](https://dl.fbaipublicfiles.com/dino/example_runs_logs/dino_vanilla_deitsmall16_eval.txt) logs (with batch size 256 at evaluation time) for this run to help reproducibility.
->>>>>>> 7c446df5
 ```
 python -m torch.distributed.launch --nproc_per_node=8 main_dino.py --arch vit_small --data_path /path/to/imagenet/train --output_dir /path/to/saving_dir
 ```
@@ -203,12 +199,6 @@
 
 </details>
 
-<<<<<<< HEAD
-The resulting pretrained model should reach 73.3% on k-NN eval and ~76.1% on linear eval. Training time is 2.6 days with 16 GPUs. We provide [training](https://dl.fbaipublicfiles.com/dino/example_runs_logs/dino_boost_deitsmall16_log.txt) and [linear evaluation](/to/do) logs for this run to help reproducibility.
-
-### ResNet-50 and other convnets trainings
-This code also works for training DINO on convolutional networks, like ResNet-50 for example. We highly recommend to adapt some optimization arguments in this case. For example following is a command to train DINO on ResNet-50 on a single node with 8 GPUs for 100 epochs. We provide [training](https://dl.fbaipublicfiles.com/dino/example_runs_logs/dino_rn50_log.txt) logs for this run.
-=======
 The resulting pretrained model should reach 73.3% on k-NN eval and 76.0% on linear eval. Training time is 2.6 days with 16 GPUs. We provide [training](https://dl.fbaipublicfiles.com/dino/example_runs_logs/dino_boost_deitsmall16_log.txt) and [linear evaluation](https://dl.fbaipublicfiles.com/dino/example_runs_logs/dino_boost_deitsmall16_eval.txt) logs (with batch size 256 at evaluation time) for this run to help reproducibility.
 
 ### ResNet-50 and other convnets trainings
@@ -233,7 +223,7 @@
 https://user-images.githubusercontent.com/46140458/116817761-47885e80-ab68-11eb-9975-d61d5a919e13.mp4
 
 Extract frames from input video and generate attention video:
->>>>>>> 7c446df5
+
 ```
 python video_generation.py  --pretrained_weights dino_deitsmall8_pretrain.pth \
     --input_path input/video.mp4 \
@@ -241,28 +231,6 @@
     --fps 25
 ```
 
-<<<<<<< HEAD
-## Self-attention visualization
-You can look at the self-attention of the [CLS] token on the different heads of the last layer by running:
-```
-python visualize_attention.py
-```
-
-## Self-attention video generation
-You can generate videos like the one on the blog post with `video_generation.py`.
-
-https://user-images.githubusercontent.com/46140458/116817761-47885e80-ab68-11eb-9975-d61d5a919e13.mp4
-
-Extract frames from input video and generate attention video:
-```
-python video_generation.py  --pretrained_weights dino_deitsmall8_pretrain.pth \
-    --input_path input/video.mp4 \
-    --output_path output/ \
-    --fps 25
-```
-
-=======
->>>>>>> 7c446df5
 Use folder of frames already extracted and generate attention video:
 ```
 python video_generation.py  --pretrained_weights dino_deitsmall8_pretrain.pth \
@@ -279,16 +247,6 @@
     --video_format avi
 ```
 
-<<<<<<< HEAD
-Also, check out [this colab](https://gist.github.com/aquadzn/32ac53aa6e485e7c3e09b1a0914f7422) for a video inference notebook.
-
-<div align="center">
-  <img width="100%" alt="Self-attention from a Vision Transformer with 8x8 patches trained with DINO" src=".github/attention_maps.png">
-</div>
-
-=======
->>>>>>> 7c446df5
-
 ## Evaluation: k-NN classification on ImageNet
 To evaluate a simple k-NN classifier with a single GPU on a pre-trained model, run:
 ```
@@ -305,8 +263,6 @@
 python -m torch.distributed.launch --nproc_per_node=8 eval_linear.py --data_path /path/to/imagenet
 ```
 
-<<<<<<< HEAD
-=======
 We release the logs and weights from evaluating the different models:
 
 <table>
@@ -440,7 +396,6 @@
 ```
 We report result on the strong subset. For example in the stdout from the command above we get: `eval on strong mAP=0.858`.
 
->>>>>>> 7c446df5
 ## License
 This repository is released under the Apache 2.0 license as found in the [LICENSE](LICENSE) file.
 
